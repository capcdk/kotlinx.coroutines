<<<<<<< HEAD
- md: basics.md
  url: basics.html
  title: 基础
- md: coroutines-guide.md
  url: coroutines-guide.html
  title: 协程指南
=======
- md: coroutines-guide.md
  url: coroutines-guide.html
  title: Coroutines Guide
- md: basics.md
  url: basics.html
  title: Basics
>>>>>>> a223f351
- md: cancellation-and-timeouts.md
  url: cancellation-and-timeouts.html
  title: 取消与超时
- md: channels.md
  url: channels.html
  title: 通道
- md: composing-suspending-functions.md
  url: composing-suspending-functions.html
  title: 组合挂起函数
- md: coroutine-context-and-dispatchers.md
  url: coroutine-context-and-dispatchers.html
  title: 协程上下文与调度器
- md: exception-handling.md
  url: exception-handling.html
  title: 异常处理
- md: select-expression.md
  url: select-expression.html
  title: Select 表达式
- md: shared-mutable-state-and-concurrency.md
  url: shared-mutable-state-and-concurrency.html
  title: 共享的可变状态与并发<|MERGE_RESOLUTION|>--- conflicted
+++ resolved
@@ -1,18 +1,9 @@
-<<<<<<< HEAD
+- md: coroutines-guide.md
+  url: coroutines-guide.html
+  title: 协程指南
 - md: basics.md
   url: basics.html
   title: 基础
-- md: coroutines-guide.md
-  url: coroutines-guide.html
-  title: 协程指南
-=======
-- md: coroutines-guide.md
-  url: coroutines-guide.html
-  title: Coroutines Guide
-- md: basics.md
-  url: basics.html
-  title: Basics
->>>>>>> a223f351
 - md: cancellation-and-timeouts.md
   url: cancellation-and-timeouts.html
   title: 取消与超时
